use std::borrow::Cow;
use std::cell::Cell;
use std::collections::TryReserveError::*;
use std::fmt::Debug;
use std::iter::InPlaceIterable;
use std::mem::{size_of, swap};
use std::ops::Bound::*;
use std::panic::{catch_unwind, AssertUnwindSafe};
use std::rc::Rc;
use std::sync::atomic::{AtomicU32, Ordering};
use std::vec::{Drain, IntoIter};

struct DropCounter<'a> {
    count: &'a mut u32,
}

impl Drop for DropCounter<'_> {
    fn drop(&mut self) {
        *self.count += 1;
    }
}

#[test]
fn test_small_vec_struct() {
    assert_eq!(size_of::<Vec<u8>>(), size_of::<usize>() * 3);
}

#[test]
fn test_double_drop() {
    struct TwoVec<T> {
        x: Vec<T>,
        y: Vec<T>,
    }

    let (mut count_x, mut count_y) = (0, 0);
    {
        let mut tv = TwoVec { x: Vec::new(), y: Vec::new() };
        tv.x.push(DropCounter { count: &mut count_x });
        tv.y.push(DropCounter { count: &mut count_y });

        // If Vec had a drop flag, here is where it would be zeroed.
        // Instead, it should rely on its internal state to prevent
        // doing anything significant when dropped multiple times.
        drop(tv.x);

        // Here tv goes out of scope, tv.y should be dropped, but not tv.x.
    }

    assert_eq!(count_x, 1);
    assert_eq!(count_y, 1);
}

#[test]
fn test_reserve() {
    let mut v = Vec::new();
    assert_eq!(v.capacity(), 0);

    v.reserve(2);
    assert!(v.capacity() >= 2);

    for i in 0..16 {
        v.push(i);
    }

    assert!(v.capacity() >= 16);
    v.reserve(16);
    assert!(v.capacity() >= 32);

    v.push(16);

    v.reserve(16);
    assert!(v.capacity() >= 33)
}

#[test]
fn test_zst_capacity() {
    assert_eq!(Vec::<()>::new().capacity(), usize::MAX);
}

#[test]
fn test_indexing() {
    let v: Vec<isize> = vec![10, 20];
    assert_eq!(v[0], 10);
    assert_eq!(v[1], 20);
    let mut x: usize = 0;
    assert_eq!(v[x], 10);
    assert_eq!(v[x + 1], 20);
    x = x + 1;
    assert_eq!(v[x], 20);
    assert_eq!(v[x - 1], 10);
}

#[test]
fn test_debug_fmt() {
    let vec1: Vec<isize> = vec![];
    assert_eq!("[]", format!("{:?}", vec1));

    let vec2 = vec![0, 1];
    assert_eq!("[0, 1]", format!("{:?}", vec2));

    let slice: &[isize] = &[4, 5];
    assert_eq!("[4, 5]", format!("{:?}", slice));
}

#[test]
fn test_push() {
    let mut v = vec![];
    v.push(1);
    assert_eq!(v, [1]);
    v.push(2);
    assert_eq!(v, [1, 2]);
    v.push(3);
    assert_eq!(v, [1, 2, 3]);
}

#[test]
fn test_extend() {
    let mut v = Vec::new();
    let mut w = Vec::new();

    v.extend(w.clone());
    assert_eq!(v, &[]);

    v.extend(0..3);
    for i in 0..3 {
        w.push(i)
    }

    assert_eq!(v, w);

    v.extend(3..10);
    for i in 3..10 {
        w.push(i)
    }

    assert_eq!(v, w);

    v.extend(w.clone()); // specializes to `append`
    assert!(v.iter().eq(w.iter().chain(w.iter())));

    // Zero sized types
    #[derive(PartialEq, Debug)]
    struct Foo;

    let mut a = Vec::new();
    let b = vec![Foo, Foo];

    a.extend(b);
    assert_eq!(a, &[Foo, Foo]);

    // Double drop
    let mut count_x = 0;
    {
        let mut x = Vec::new();
        let y = vec![DropCounter { count: &mut count_x }];
        x.extend(y);
    }
    assert_eq!(count_x, 1);
}

#[test]
fn test_extend_from_slice() {
    let a: Vec<isize> = vec![1, 2, 3, 4, 5];
    let b: Vec<isize> = vec![6, 7, 8, 9, 0];

    let mut v: Vec<isize> = a;

    v.extend_from_slice(&b);

    assert_eq!(v, [1, 2, 3, 4, 5, 6, 7, 8, 9, 0]);
}

#[test]
fn test_extend_ref() {
    let mut v = vec![1, 2];
    v.extend(&[3, 4, 5]);

    assert_eq!(v.len(), 5);
    assert_eq!(v, [1, 2, 3, 4, 5]);

    let w = vec![6, 7];
    v.extend(&w);

    assert_eq!(v.len(), 7);
    assert_eq!(v, [1, 2, 3, 4, 5, 6, 7]);
}

#[test]
fn test_slice_from_ref() {
    let values = vec![1, 2, 3, 4, 5];
    let slice = &values[1..3];

    assert_eq!(slice, [2, 3]);
}

#[test]
fn test_slice_from_mut() {
    let mut values = vec![1, 2, 3, 4, 5];
    {
        let slice = &mut values[2..];
        assert!(slice == [3, 4, 5]);
        for p in slice {
            *p += 2;
        }
    }

    assert!(values == [1, 2, 5, 6, 7]);
}

#[test]
fn test_slice_to_mut() {
    let mut values = vec![1, 2, 3, 4, 5];
    {
        let slice = &mut values[..2];
        assert!(slice == [1, 2]);
        for p in slice {
            *p += 1;
        }
    }

    assert!(values == [2, 3, 3, 4, 5]);
}

#[test]
fn test_split_at_mut() {
    let mut values = vec![1, 2, 3, 4, 5];
    {
        let (left, right) = values.split_at_mut(2);
        {
            let left: &[_] = left;
            assert!(&left[..left.len()] == &[1, 2]);
        }
        for p in left {
            *p += 1;
        }

        {
            let right: &[_] = right;
            assert!(&right[..right.len()] == &[3, 4, 5]);
        }
        for p in right {
            *p += 2;
        }
    }

    assert_eq!(values, [2, 3, 5, 6, 7]);
}

#[test]
fn test_clone() {
    let v: Vec<i32> = vec![];
    let w = vec![1, 2, 3];

    assert_eq!(v, v.clone());

    let z = w.clone();
    assert_eq!(w, z);
    // they should be disjoint in memory.
    assert!(w.as_ptr() != z.as_ptr())
}

#[test]
fn test_clone_from() {
    let mut v = vec![];
    let three: Vec<Box<_>> = vec![box 1, box 2, box 3];
    let two: Vec<Box<_>> = vec![box 4, box 5];
    // zero, long
    v.clone_from(&three);
    assert_eq!(v, three);

    // equal
    v.clone_from(&three);
    assert_eq!(v, three);

    // long, short
    v.clone_from(&two);
    assert_eq!(v, two);

    // short, long
    v.clone_from(&three);
    assert_eq!(v, three)
}

#[test]
fn test_retain() {
    let mut vec = vec![1, 2, 3, 4];
    vec.retain(|&x| x % 2 == 0);
    assert_eq!(vec, [2, 4]);
}

#[test]
fn test_retain_pred_panic_with_hole() {
    let v = (0..5).map(Rc::new).collect::<Vec<_>>();
    catch_unwind(AssertUnwindSafe(|| {
        let mut v = v.clone();
        v.retain(|r| match **r {
            0 => true,
            1 => false,
            2 => true,
            _ => panic!(),
        });
    }))
    .unwrap_err();
    // Everything is dropped when predicate panicked.
    assert!(v.iter().all(|r| Rc::strong_count(r) == 1));
}

#[test]
fn test_retain_pred_panic_no_hole() {
    let v = (0..5).map(Rc::new).collect::<Vec<_>>();
    catch_unwind(AssertUnwindSafe(|| {
        let mut v = v.clone();
        v.retain(|r| match **r {
            0 | 1 | 2 => true,
            _ => panic!(),
        });
    }))
    .unwrap_err();
    // Everything is dropped when predicate panicked.
    assert!(v.iter().all(|r| Rc::strong_count(r) == 1));
}

#[test]
fn test_retain_drop_panic() {
    struct Wrap(Rc<i32>);

    impl Drop for Wrap {
        fn drop(&mut self) {
            if *self.0 == 3 {
                panic!();
            }
        }
    }

    let v = (0..5).map(|x| Rc::new(x)).collect::<Vec<_>>();
    catch_unwind(AssertUnwindSafe(|| {
        let mut v = v.iter().map(|r| Wrap(r.clone())).collect::<Vec<_>>();
        v.retain(|w| match *w.0 {
            0 => true,
            1 => false,
            2 => true,
            3 => false, // Drop panic.
            _ => true,
        });
    }))
    .unwrap_err();
    // Other elements are dropped when `drop` of one element panicked.
    // The panicked wrapper also has its Rc dropped.
    assert!(v.iter().all(|r| Rc::strong_count(r) == 1));
}

#[test]
fn test_dedup() {
    fn case(a: Vec<i32>, b: Vec<i32>) {
        let mut v = a;
        v.dedup();
        assert_eq!(v, b);
    }
    case(vec![], vec![]);
    case(vec![1], vec![1]);
    case(vec![1, 1], vec![1]);
    case(vec![1, 2, 3], vec![1, 2, 3]);
    case(vec![1, 1, 2, 3], vec![1, 2, 3]);
    case(vec![1, 2, 2, 3], vec![1, 2, 3]);
    case(vec![1, 2, 3, 3], vec![1, 2, 3]);
    case(vec![1, 1, 2, 2, 2, 3, 3], vec![1, 2, 3]);
}

#[test]
fn test_dedup_by_key() {
    fn case(a: Vec<i32>, b: Vec<i32>) {
        let mut v = a;
        v.dedup_by_key(|i| *i / 10);
        assert_eq!(v, b);
    }
    case(vec![], vec![]);
    case(vec![10], vec![10]);
    case(vec![10, 11], vec![10]);
    case(vec![10, 20, 30], vec![10, 20, 30]);
    case(vec![10, 11, 20, 30], vec![10, 20, 30]);
    case(vec![10, 20, 21, 30], vec![10, 20, 30]);
    case(vec![10, 20, 30, 31], vec![10, 20, 30]);
    case(vec![10, 11, 20, 21, 22, 30, 31], vec![10, 20, 30]);
}

#[test]
fn test_dedup_by() {
    let mut vec = vec!["foo", "bar", "Bar", "baz", "bar"];
    vec.dedup_by(|a, b| a.eq_ignore_ascii_case(b));

    assert_eq!(vec, ["foo", "bar", "baz", "bar"]);

    let mut vec = vec![("foo", 1), ("foo", 2), ("bar", 3), ("bar", 4), ("bar", 5)];
    vec.dedup_by(|a, b| {
        a.0 == b.0 && {
            b.1 += a.1;
            true
        }
    });

    assert_eq!(vec, [("foo", 3), ("bar", 12)]);
}

#[test]
fn test_dedup_unique() {
    let mut v0: Vec<Box<_>> = vec![box 1, box 1, box 2, box 3];
    v0.dedup();
    let mut v1: Vec<Box<_>> = vec![box 1, box 2, box 2, box 3];
    v1.dedup();
    let mut v2: Vec<Box<_>> = vec![box 1, box 2, box 3, box 3];
    v2.dedup();
    // If the boxed pointers were leaked or otherwise misused, valgrind
    // and/or rt should raise errors.
}

#[test]
fn zero_sized_values() {
    let mut v = Vec::new();
    assert_eq!(v.len(), 0);
    v.push(());
    assert_eq!(v.len(), 1);
    v.push(());
    assert_eq!(v.len(), 2);
    assert_eq!(v.pop(), Some(()));
    assert_eq!(v.pop(), Some(()));
    assert_eq!(v.pop(), None);

    assert_eq!(v.iter().count(), 0);
    v.push(());
    assert_eq!(v.iter().count(), 1);
    v.push(());
    assert_eq!(v.iter().count(), 2);

    for &() in &v {}

    assert_eq!(v.iter_mut().count(), 2);
    v.push(());
    assert_eq!(v.iter_mut().count(), 3);
    v.push(());
    assert_eq!(v.iter_mut().count(), 4);

    for &mut () in &mut v {}
    unsafe {
        v.set_len(0);
    }
    assert_eq!(v.iter_mut().count(), 0);
}

#[test]
fn test_partition() {
    assert_eq!(vec![].into_iter().partition(|x: &i32| *x < 3), (vec![], vec![]));
    assert_eq!(vec![1, 2, 3].into_iter().partition(|x| *x < 4), (vec![1, 2, 3], vec![]));
    assert_eq!(vec![1, 2, 3].into_iter().partition(|x| *x < 2), (vec![1], vec![2, 3]));
    assert_eq!(vec![1, 2, 3].into_iter().partition(|x| *x < 0), (vec![], vec![1, 2, 3]));
}

#[test]
fn test_zip_unzip() {
    let z1 = vec![(1, 4), (2, 5), (3, 6)];

    let (left, right): (Vec<_>, Vec<_>) = z1.iter().cloned().unzip();

    assert_eq!((1, 4), (left[0], right[0]));
    assert_eq!((2, 5), (left[1], right[1]));
    assert_eq!((3, 6), (left[2], right[2]));
}

#[test]
fn test_cmp() {
    let x: &[isize] = &[1, 2, 3, 4, 5];
    let cmp: &[isize] = &[1, 2, 3, 4, 5];
    assert_eq!(&x[..], cmp);
    let cmp: &[isize] = &[3, 4, 5];
    assert_eq!(&x[2..], cmp);
    let cmp: &[isize] = &[1, 2, 3];
    assert_eq!(&x[..3], cmp);
    let cmp: &[isize] = &[2, 3, 4];
    assert_eq!(&x[1..4], cmp);

    let x: Vec<isize> = vec![1, 2, 3, 4, 5];
    let cmp: &[isize] = &[1, 2, 3, 4, 5];
    assert_eq!(&x[..], cmp);
    let cmp: &[isize] = &[3, 4, 5];
    assert_eq!(&x[2..], cmp);
    let cmp: &[isize] = &[1, 2, 3];
    assert_eq!(&x[..3], cmp);
    let cmp: &[isize] = &[2, 3, 4];
    assert_eq!(&x[1..4], cmp);
}

#[test]
fn test_vec_truncate_drop() {
    static mut DROPS: u32 = 0;
    struct Elem(i32);
    impl Drop for Elem {
        fn drop(&mut self) {
            unsafe {
                DROPS += 1;
            }
        }
    }

    let mut v = vec![Elem(1), Elem(2), Elem(3), Elem(4), Elem(5)];
    assert_eq!(unsafe { DROPS }, 0);
    v.truncate(3);
    assert_eq!(unsafe { DROPS }, 2);
    v.truncate(0);
    assert_eq!(unsafe { DROPS }, 5);
}

#[test]
#[should_panic]
fn test_vec_truncate_fail() {
    struct BadElem(i32);
    impl Drop for BadElem {
        fn drop(&mut self) {
            let BadElem(ref mut x) = *self;
            if *x == 0xbadbeef {
                panic!("BadElem panic: 0xbadbeef")
            }
        }
    }

    let mut v = vec![BadElem(1), BadElem(2), BadElem(0xbadbeef), BadElem(4)];
    v.truncate(0);
}

#[test]
fn test_index() {
    let vec = vec![1, 2, 3];
    assert!(vec[1] == 2);
}

#[test]
#[should_panic]
fn test_index_out_of_bounds() {
    let vec = vec![1, 2, 3];
    let _ = vec[3];
}

#[test]
#[should_panic]
fn test_slice_out_of_bounds_1() {
    let x = vec![1, 2, 3, 4, 5];
    &x[!0..];
}

#[test]
#[should_panic]
fn test_slice_out_of_bounds_2() {
    let x = vec![1, 2, 3, 4, 5];
    &x[..6];
}

#[test]
#[should_panic]
fn test_slice_out_of_bounds_3() {
    let x = vec![1, 2, 3, 4, 5];
    &x[!0..4];
}

#[test]
#[should_panic]
fn test_slice_out_of_bounds_4() {
    let x = vec![1, 2, 3, 4, 5];
    &x[1..6];
}

#[test]
#[should_panic]
fn test_slice_out_of_bounds_5() {
    let x = vec![1, 2, 3, 4, 5];
    &x[3..2];
}

#[test]
#[should_panic]
fn test_swap_remove_empty() {
    let mut vec = Vec::<i32>::new();
    vec.swap_remove(0);
}

#[test]
fn test_move_items() {
    let vec = vec![1, 2, 3];
    let mut vec2 = vec![];
    for i in vec {
        vec2.push(i);
    }
    assert_eq!(vec2, [1, 2, 3]);
}

#[test]
fn test_move_items_reverse() {
    let vec = vec![1, 2, 3];
    let mut vec2 = vec![];
    for i in vec.into_iter().rev() {
        vec2.push(i);
    }
    assert_eq!(vec2, [3, 2, 1]);
}

#[test]
fn test_move_items_zero_sized() {
    let vec = vec![(), (), ()];
    let mut vec2 = vec![];
    for i in vec {
        vec2.push(i);
    }
    assert_eq!(vec2, [(), (), ()]);
}

#[test]
fn test_drain_empty_vec() {
    let mut vec: Vec<i32> = vec![];
    let mut vec2: Vec<i32> = vec![];
    for i in vec.drain(..) {
        vec2.push(i);
    }
    assert!(vec.is_empty());
    assert!(vec2.is_empty());
}

#[test]
fn test_drain_items() {
    let mut vec = vec![1, 2, 3];
    let mut vec2 = vec![];
    for i in vec.drain(..) {
        vec2.push(i);
    }
    assert_eq!(vec, []);
    assert_eq!(vec2, [1, 2, 3]);
}

#[test]
fn test_drain_items_reverse() {
    let mut vec = vec![1, 2, 3];
    let mut vec2 = vec![];
    for i in vec.drain(..).rev() {
        vec2.push(i);
    }
    assert_eq!(vec, []);
    assert_eq!(vec2, [3, 2, 1]);
}

#[test]
fn test_drain_items_zero_sized() {
    let mut vec = vec![(), (), ()];
    let mut vec2 = vec![];
    for i in vec.drain(..) {
        vec2.push(i);
    }
    assert_eq!(vec, []);
    assert_eq!(vec2, [(), (), ()]);
}

#[test]
#[should_panic]
fn test_drain_out_of_bounds() {
    let mut v = vec![1, 2, 3, 4, 5];
    v.drain(5..6);
}

#[test]
fn test_drain_range() {
    let mut v = vec![1, 2, 3, 4, 5];
    for _ in v.drain(4..) {}
    assert_eq!(v, &[1, 2, 3, 4]);

    let mut v: Vec<_> = (1..6).map(|x| x.to_string()).collect();
    for _ in v.drain(1..4) {}
    assert_eq!(v, &[1.to_string(), 5.to_string()]);

    let mut v: Vec<_> = (1..6).map(|x| x.to_string()).collect();
    for _ in v.drain(1..4).rev() {}
    assert_eq!(v, &[1.to_string(), 5.to_string()]);

    let mut v: Vec<_> = vec![(); 5];
    for _ in v.drain(1..4).rev() {}
    assert_eq!(v, &[(), ()]);
}

#[test]
fn test_drain_inclusive_range() {
    let mut v = vec!['a', 'b', 'c', 'd', 'e'];
    for _ in v.drain(1..=3) {}
    assert_eq!(v, &['a', 'e']);

    let mut v: Vec<_> = (0..=5).map(|x| x.to_string()).collect();
    for _ in v.drain(1..=5) {}
    assert_eq!(v, &["0".to_string()]);

    let mut v: Vec<String> = (0..=5).map(|x| x.to_string()).collect();
    for _ in v.drain(0..=5) {}
    assert_eq!(v, Vec::<String>::new());

    let mut v: Vec<_> = (0..=5).map(|x| x.to_string()).collect();
    for _ in v.drain(0..=3) {}
    assert_eq!(v, &["4".to_string(), "5".to_string()]);

    let mut v: Vec<_> = (0..=1).map(|x| x.to_string()).collect();
    for _ in v.drain(..=0) {}
    assert_eq!(v, &["1".to_string()]);
}

#[test]
fn test_drain_max_vec_size() {
    let mut v = Vec::<()>::with_capacity(usize::MAX);
    unsafe {
        v.set_len(usize::MAX);
    }
    for _ in v.drain(usize::MAX - 1..) {}
    assert_eq!(v.len(), usize::MAX - 1);

    let mut v = Vec::<()>::with_capacity(usize::MAX);
    unsafe {
        v.set_len(usize::MAX);
    }
    for _ in v.drain(usize::MAX - 1..=usize::MAX - 1) {}
    assert_eq!(v.len(), usize::MAX - 1);
}

#[test]
#[should_panic]
fn test_drain_index_overflow() {
    let mut v = Vec::<()>::with_capacity(usize::MAX);
    unsafe {
        v.set_len(usize::MAX);
    }
    v.drain(0..=usize::MAX);
}

#[test]
#[should_panic]
fn test_drain_inclusive_out_of_bounds() {
    let mut v = vec![1, 2, 3, 4, 5];
    v.drain(5..=5);
}

#[test]
#[should_panic]
fn test_drain_start_overflow() {
    let mut v = vec![1, 2, 3];
    v.drain((Excluded(usize::MAX), Included(0)));
}

#[test]
#[should_panic]
fn test_drain_end_overflow() {
    let mut v = vec![1, 2, 3];
    v.drain((Included(0), Included(usize::MAX)));
}

#[test]
fn test_drain_leak() {
    static mut DROPS: i32 = 0;

    #[derive(Debug, PartialEq)]
    struct D(u32, bool);

    impl Drop for D {
        fn drop(&mut self) {
            unsafe {
                DROPS += 1;
            }

            if self.1 {
                panic!("panic in `drop`");
            }
        }
    }

    let mut v = vec![
        D(0, false),
        D(1, false),
        D(2, false),
        D(3, false),
        D(4, true),
        D(5, false),
        D(6, false),
    ];

    catch_unwind(AssertUnwindSafe(|| {
        v.drain(2..=5);
    }))
    .ok();

    assert_eq!(unsafe { DROPS }, 4);
    assert_eq!(v, vec![D(0, false), D(1, false), D(6, false),]);
}

#[test]
fn test_splice() {
    let mut v = vec![1, 2, 3, 4, 5];
    let a = [10, 11, 12];
    v.splice(2..4, a.iter().cloned());
    assert_eq!(v, &[1, 2, 10, 11, 12, 5]);
    v.splice(1..3, Some(20));
    assert_eq!(v, &[1, 20, 11, 12, 5]);
}

#[test]
fn test_splice_inclusive_range() {
    let mut v = vec![1, 2, 3, 4, 5];
    let a = [10, 11, 12];
    let t1: Vec<_> = v.splice(2..=3, a.iter().cloned()).collect();
    assert_eq!(v, &[1, 2, 10, 11, 12, 5]);
    assert_eq!(t1, &[3, 4]);
    let t2: Vec<_> = v.splice(1..=2, Some(20)).collect();
    assert_eq!(v, &[1, 20, 11, 12, 5]);
    assert_eq!(t2, &[2, 10]);
}

#[test]
#[should_panic]
fn test_splice_out_of_bounds() {
    let mut v = vec![1, 2, 3, 4, 5];
    let a = [10, 11, 12];
    v.splice(5..6, a.iter().cloned());
}

#[test]
#[should_panic]
fn test_splice_inclusive_out_of_bounds() {
    let mut v = vec![1, 2, 3, 4, 5];
    let a = [10, 11, 12];
    v.splice(5..=5, a.iter().cloned());
}

#[test]
fn test_splice_items_zero_sized() {
    let mut vec = vec![(), (), ()];
    let vec2 = vec![];
    let t: Vec<_> = vec.splice(1..2, vec2.iter().cloned()).collect();
    assert_eq!(vec, &[(), ()]);
    assert_eq!(t, &[()]);
}

#[test]
fn test_splice_unbounded() {
    let mut vec = vec![1, 2, 3, 4, 5];
    let t: Vec<_> = vec.splice(.., None).collect();
    assert_eq!(vec, &[]);
    assert_eq!(t, &[1, 2, 3, 4, 5]);
}

#[test]
fn test_splice_forget() {
    let mut v = vec![1, 2, 3, 4, 5];
    let a = [10, 11, 12];
    std::mem::forget(v.splice(2..4, a.iter().cloned()));
    assert_eq!(v, &[1, 2]);
}

#[test]
fn test_into_boxed_slice() {
    let xs = vec![1, 2, 3];
    let ys = xs.into_boxed_slice();
    assert_eq!(&*ys, [1, 2, 3]);
}

#[test]
fn test_append() {
    let mut vec = vec![1, 2, 3];
    let mut vec2 = vec![4, 5, 6];
    vec.append(&mut vec2);
    assert_eq!(vec, [1, 2, 3, 4, 5, 6]);
    assert_eq!(vec2, []);
}

#[test]
fn test_split_off() {
    let mut vec = vec![1, 2, 3, 4, 5, 6];
    let orig_capacity = vec.capacity();
    let vec2 = vec.split_off(4);
    assert_eq!(vec, [1, 2, 3, 4]);
    assert_eq!(vec2, [5, 6]);
    assert_eq!(vec.capacity(), orig_capacity);
}

#[test]
fn test_split_off_take_all() {
    let mut vec = vec![1, 2, 3, 4, 5, 6];
    let orig_ptr = vec.as_ptr();
    let orig_capacity = vec.capacity();
    let vec2 = vec.split_off(0);
    assert_eq!(vec, []);
    assert_eq!(vec2, [1, 2, 3, 4, 5, 6]);
    assert_eq!(vec.capacity(), orig_capacity);
    assert_eq!(vec2.as_ptr(), orig_ptr);
}

#[test]
fn test_into_iter_as_slice() {
    let vec = vec!['a', 'b', 'c'];
    let mut into_iter = vec.into_iter();
    assert_eq!(into_iter.as_slice(), &['a', 'b', 'c']);
    let _ = into_iter.next().unwrap();
    assert_eq!(into_iter.as_slice(), &['b', 'c']);
    let _ = into_iter.next().unwrap();
    let _ = into_iter.next().unwrap();
    assert_eq!(into_iter.as_slice(), &[]);
}

#[test]
fn test_into_iter_as_mut_slice() {
    let vec = vec!['a', 'b', 'c'];
    let mut into_iter = vec.into_iter();
    assert_eq!(into_iter.as_slice(), &['a', 'b', 'c']);
    into_iter.as_mut_slice()[0] = 'x';
    into_iter.as_mut_slice()[1] = 'y';
    assert_eq!(into_iter.next().unwrap(), 'x');
    assert_eq!(into_iter.as_slice(), &['y', 'c']);
}

#[test]
fn test_into_iter_debug() {
    let vec = vec!['a', 'b', 'c'];
    let into_iter = vec.into_iter();
    let debug = format!("{:?}", into_iter);
    assert_eq!(debug, "IntoIter(['a', 'b', 'c'])");
}

#[test]
fn test_into_iter_count() {
    assert_eq!(vec![1, 2, 3].into_iter().count(), 3);
}

#[test]
fn test_into_iter_clone() {
    fn iter_equal<I: Iterator<Item = i32>>(it: I, slice: &[i32]) {
        let v: Vec<i32> = it.collect();
        assert_eq!(&v[..], slice);
    }
    let mut it = vec![1, 2, 3].into_iter();
    iter_equal(it.clone(), &[1, 2, 3]);
    assert_eq!(it.next(), Some(1));
    let mut it = it.rev();
    iter_equal(it.clone(), &[3, 2]);
    assert_eq!(it.next(), Some(3));
    iter_equal(it.clone(), &[2]);
    assert_eq!(it.next(), Some(2));
    iter_equal(it.clone(), &[]);
    assert_eq!(it.next(), None);
}

#[test]
fn test_into_iter_leak() {
    static mut DROPS: i32 = 0;

    struct D(bool);

    impl Drop for D {
        fn drop(&mut self) {
            unsafe {
                DROPS += 1;
            }

            if self.0 {
                panic!("panic in `drop`");
            }
        }
    }

    let v = vec![D(false), D(true), D(false)];

    catch_unwind(move || drop(v.into_iter())).ok();

    assert_eq!(unsafe { DROPS }, 3);
}

#[test]
fn test_from_iter_specialization() {
    let src: Vec<usize> = vec![0usize; 1];
    let srcptr = src.as_ptr();
    let sink = src.into_iter().collect::<Vec<_>>();
    let sinkptr = sink.as_ptr();
    assert_eq!(srcptr, sinkptr);
}

#[test]
fn test_from_iter_partially_drained_in_place_specialization() {
    let src: Vec<usize> = vec![0usize; 10];
    let srcptr = src.as_ptr();
    let mut iter = src.into_iter();
    iter.next();
    iter.next();
    let sink = iter.collect::<Vec<_>>();
    let sinkptr = sink.as_ptr();
    assert_eq!(srcptr, sinkptr);
}

#[test]
fn test_from_iter_specialization_with_iterator_adapters() {
    fn assert_in_place_trait<T: InPlaceIterable>(_: &T) {}
    let src: Vec<usize> = vec![0usize; 256];
    let srcptr = src.as_ptr();
    let iter = src
        .into_iter()
        .enumerate()
        .map(|i| i.0 + i.1)
        .zip(std::iter::repeat(1usize))
        .map(|(a, b)| a + b)
        .map_while(Option::Some)
        .peekable()
        .skip(1)
        .map(|e| std::num::NonZeroUsize::new(e));
    assert_in_place_trait(&iter);
    let sink = iter.collect::<Vec<_>>();
    let sinkptr = sink.as_ptr();
    assert_eq!(srcptr, sinkptr as *const usize);
}

#[test]
fn test_from_iter_specialization_head_tail_drop() {
    let drop_count: Vec<_> = (0..=2).map(|_| Rc::new(())).collect();
    let src: Vec<_> = drop_count.iter().cloned().collect();
    let srcptr = src.as_ptr();
    let iter = src.into_iter();
    let sink: Vec<_> = iter.skip(1).take(1).collect();
    let sinkptr = sink.as_ptr();
    assert_eq!(srcptr, sinkptr, "specialization was applied");
    assert_eq!(Rc::strong_count(&drop_count[0]), 1, "front was dropped");
    assert_eq!(Rc::strong_count(&drop_count[1]), 2, "one element was collected");
    assert_eq!(Rc::strong_count(&drop_count[2]), 1, "tail was dropped");
    assert_eq!(sink.len(), 1);
}

#[test]
fn test_from_iter_specialization_panic_drop() {
    let drop_count: Vec<_> = (0..=2).map(|_| Rc::new(())).collect();
    let src: Vec<_> = drop_count.iter().cloned().collect();
    let iter = src.into_iter();

    let _ = std::panic::catch_unwind(AssertUnwindSafe(|| {
        let _ = iter
            .enumerate()
            .filter_map(|(i, e)| {
                if i == 1 {
                    std::panic!("aborting iteration");
                }
                Some(e)
            })
            .collect::<Vec<_>>();
    }));

    assert!(
        drop_count.iter().map(Rc::strong_count).all(|count| count == 1),
        "all items were dropped once"
    );
}

#[test]
fn test_cow_from() {
    let borrowed: &[_] = &["borrowed", "(slice)"];
    let owned = vec!["owned", "(vec)"];
    match (Cow::from(owned.clone()), Cow::from(borrowed)) {
        (Cow::Owned(o), Cow::Borrowed(b)) => assert!(o == owned && b == borrowed),
        _ => panic!("invalid `Cow::from`"),
    }
}

#[test]
fn test_from_cow() {
    let borrowed: &[_] = &["borrowed", "(slice)"];
    let owned = vec!["owned", "(vec)"];
    assert_eq!(Vec::from(Cow::Borrowed(borrowed)), vec!["borrowed", "(slice)"]);
    assert_eq!(Vec::from(Cow::Owned(owned)), vec!["owned", "(vec)"]);
}

#[allow(dead_code)]
fn assert_covariance() {
    fn drain<'new>(d: Drain<'static, &'static str>) -> Drain<'new, &'new str> {
        d
    }
    fn into_iter<'new>(i: IntoIter<&'static str>) -> IntoIter<&'new str> {
        i
    }
}

#[test]
fn from_into_inner() {
    let vec = vec![1, 2, 3];
    let ptr = vec.as_ptr();
    let vec = vec.into_iter().collect::<Vec<_>>();
    assert_eq!(vec, [1, 2, 3]);
    assert_eq!(vec.as_ptr(), ptr);

    let ptr = &vec[1] as *const _;
    let mut it = vec.into_iter();
    it.next().unwrap();
    let vec = it.collect::<Vec<_>>();
    assert_eq!(vec, [2, 3]);
    assert!(ptr != vec.as_ptr());
}

#[test]
fn overaligned_allocations() {
    #[repr(align(256))]
    struct Foo(usize);
    let mut v = vec![Foo(273)];
    for i in 0..0x1000 {
        v.reserve_exact(i);
        assert!(v[0].0 == 273);
        assert!(v.as_ptr() as usize & 0xff == 0);
        v.shrink_to_fit();
        assert!(v[0].0 == 273);
        assert!(v.as_ptr() as usize & 0xff == 0);
    }
}

#[test]
fn drain_filter_empty() {
    let mut vec: Vec<i32> = vec![];

    {
        let mut iter = vec.drain_filter(|_| true);
        assert_eq!(iter.size_hint(), (0, Some(0)));
        assert_eq!(iter.next(), None);
        assert_eq!(iter.size_hint(), (0, Some(0)));
        assert_eq!(iter.next(), None);
        assert_eq!(iter.size_hint(), (0, Some(0)));
    }
    assert_eq!(vec.len(), 0);
    assert_eq!(vec, vec![]);
}

#[test]
fn drain_filter_zst() {
    let mut vec = vec![(), (), (), (), ()];
    let initial_len = vec.len();
    let mut count = 0;
    {
        let mut iter = vec.drain_filter(|_| true);
        assert_eq!(iter.size_hint(), (0, Some(initial_len)));
        while let Some(_) = iter.next() {
            count += 1;
            assert_eq!(iter.size_hint(), (0, Some(initial_len - count)));
        }
        assert_eq!(iter.size_hint(), (0, Some(0)));
        assert_eq!(iter.next(), None);
        assert_eq!(iter.size_hint(), (0, Some(0)));
    }

    assert_eq!(count, initial_len);
    assert_eq!(vec.len(), 0);
    assert_eq!(vec, vec![]);
}

#[test]
fn drain_filter_false() {
    let mut vec = vec![1, 2, 3, 4, 5, 6, 7, 8, 9, 10];

    let initial_len = vec.len();
    let mut count = 0;
    {
        let mut iter = vec.drain_filter(|_| false);
        assert_eq!(iter.size_hint(), (0, Some(initial_len)));
        for _ in iter.by_ref() {
            count += 1;
        }
        assert_eq!(iter.size_hint(), (0, Some(0)));
        assert_eq!(iter.next(), None);
        assert_eq!(iter.size_hint(), (0, Some(0)));
    }

    assert_eq!(count, 0);
    assert_eq!(vec.len(), initial_len);
    assert_eq!(vec, vec![1, 2, 3, 4, 5, 6, 7, 8, 9, 10]);
}

#[test]
fn drain_filter_true() {
    let mut vec = vec![1, 2, 3, 4, 5, 6, 7, 8, 9, 10];

    let initial_len = vec.len();
    let mut count = 0;
    {
        let mut iter = vec.drain_filter(|_| true);
        assert_eq!(iter.size_hint(), (0, Some(initial_len)));
        while let Some(_) = iter.next() {
            count += 1;
            assert_eq!(iter.size_hint(), (0, Some(initial_len - count)));
        }
        assert_eq!(iter.size_hint(), (0, Some(0)));
        assert_eq!(iter.next(), None);
        assert_eq!(iter.size_hint(), (0, Some(0)));
    }

    assert_eq!(count, initial_len);
    assert_eq!(vec.len(), 0);
    assert_eq!(vec, vec![]);
}

#[test]
fn drain_filter_complex() {
    {
        //                [+xxx++++++xxxxx++++x+x++]
        let mut vec = vec![
            1, 2, 4, 6, 7, 9, 11, 13, 15, 17, 18, 20, 22, 24, 26, 27, 29, 31, 33, 34, 35, 36, 37,
            39,
        ];

        let removed = vec.drain_filter(|x| *x % 2 == 0).collect::<Vec<_>>();
        assert_eq!(removed.len(), 10);
        assert_eq!(removed, vec![2, 4, 6, 18, 20, 22, 24, 26, 34, 36]);

        assert_eq!(vec.len(), 14);
        assert_eq!(vec, vec![1, 7, 9, 11, 13, 15, 17, 27, 29, 31, 33, 35, 37, 39]);
    }

    {
        //                [xxx++++++xxxxx++++x+x++]
        let mut vec = vec![
            2, 4, 6, 7, 9, 11, 13, 15, 17, 18, 20, 22, 24, 26, 27, 29, 31, 33, 34, 35, 36, 37, 39,
        ];

        let removed = vec.drain_filter(|x| *x % 2 == 0).collect::<Vec<_>>();
        assert_eq!(removed.len(), 10);
        assert_eq!(removed, vec![2, 4, 6, 18, 20, 22, 24, 26, 34, 36]);

        assert_eq!(vec.len(), 13);
        assert_eq!(vec, vec![7, 9, 11, 13, 15, 17, 27, 29, 31, 33, 35, 37, 39]);
    }

    {
        //                [xxx++++++xxxxx++++x+x]
        let mut vec =
            vec![2, 4, 6, 7, 9, 11, 13, 15, 17, 18, 20, 22, 24, 26, 27, 29, 31, 33, 34, 35, 36];

        let removed = vec.drain_filter(|x| *x % 2 == 0).collect::<Vec<_>>();
        assert_eq!(removed.len(), 10);
        assert_eq!(removed, vec![2, 4, 6, 18, 20, 22, 24, 26, 34, 36]);

        assert_eq!(vec.len(), 11);
        assert_eq!(vec, vec![7, 9, 11, 13, 15, 17, 27, 29, 31, 33, 35]);
    }

    {
        //                [xxxxxxxxxx+++++++++++]
        let mut vec = vec![2, 4, 6, 8, 10, 12, 14, 16, 18, 20, 1, 3, 5, 7, 9, 11, 13, 15, 17, 19];

        let removed = vec.drain_filter(|x| *x % 2 == 0).collect::<Vec<_>>();
        assert_eq!(removed.len(), 10);
        assert_eq!(removed, vec![2, 4, 6, 8, 10, 12, 14, 16, 18, 20]);

        assert_eq!(vec.len(), 10);
        assert_eq!(vec, vec![1, 3, 5, 7, 9, 11, 13, 15, 17, 19]);
    }

    {
        //                [+++++++++++xxxxxxxxxx]
        let mut vec = vec![1, 3, 5, 7, 9, 11, 13, 15, 17, 19, 2, 4, 6, 8, 10, 12, 14, 16, 18, 20];

        let removed = vec.drain_filter(|x| *x % 2 == 0).collect::<Vec<_>>();
        assert_eq!(removed.len(), 10);
        assert_eq!(removed, vec![2, 4, 6, 8, 10, 12, 14, 16, 18, 20]);

        assert_eq!(vec.len(), 10);
        assert_eq!(vec, vec![1, 3, 5, 7, 9, 11, 13, 15, 17, 19]);
    }
}

// FIXME: re-enable emscripten once it can unwind again
#[test]
#[cfg(not(target_os = "emscripten"))]
fn drain_filter_consumed_panic() {
    use std::rc::Rc;
    use std::sync::Mutex;

    struct Check {
        index: usize,
        drop_counts: Rc<Mutex<Vec<usize>>>,
    }

    impl Drop for Check {
        fn drop(&mut self) {
            self.drop_counts.lock().unwrap()[self.index] += 1;
            println!("drop: {}", self.index);
        }
    }

    let check_count = 10;
    let drop_counts = Rc::new(Mutex::new(vec![0_usize; check_count]));
    let mut data: Vec<Check> = (0..check_count)
        .map(|index| Check { index, drop_counts: Rc::clone(&drop_counts) })
        .collect();

    let _ = std::panic::catch_unwind(move || {
        let filter = |c: &mut Check| {
            if c.index == 2 {
                panic!("panic at index: {}", c.index);
            }
            // Verify that if the filter could panic again on another element
            // that it would not cause a double panic and all elements of the
            // vec would still be dropped exactly once.
            if c.index == 4 {
                panic!("panic at index: {}", c.index);
            }
            c.index < 6
        };
        let drain = data.drain_filter(filter);

        // NOTE: The DrainFilter is explicitly consumed
        drain.for_each(drop);
    });

    let drop_counts = drop_counts.lock().unwrap();
    assert_eq!(check_count, drop_counts.len());

    for (index, count) in drop_counts.iter().cloned().enumerate() {
        assert_eq!(1, count, "unexpected drop count at index: {} (count: {})", index, count);
    }
}

// FIXME: Re-enable emscripten once it can catch panics
#[test]
#[cfg(not(target_os = "emscripten"))]
fn drain_filter_unconsumed_panic() {
    use std::rc::Rc;
    use std::sync::Mutex;

    struct Check {
        index: usize,
        drop_counts: Rc<Mutex<Vec<usize>>>,
    }

    impl Drop for Check {
        fn drop(&mut self) {
            self.drop_counts.lock().unwrap()[self.index] += 1;
            println!("drop: {}", self.index);
        }
    }

    let check_count = 10;
    let drop_counts = Rc::new(Mutex::new(vec![0_usize; check_count]));
    let mut data: Vec<Check> = (0..check_count)
        .map(|index| Check { index, drop_counts: Rc::clone(&drop_counts) })
        .collect();

    let _ = std::panic::catch_unwind(move || {
        let filter = |c: &mut Check| {
            if c.index == 2 {
                panic!("panic at index: {}", c.index);
            }
            // Verify that if the filter could panic again on another element
            // that it would not cause a double panic and all elements of the
            // vec would still be dropped exactly once.
            if c.index == 4 {
                panic!("panic at index: {}", c.index);
            }
            c.index < 6
        };
        let _drain = data.drain_filter(filter);

        // NOTE: The DrainFilter is dropped without being consumed
    });

    let drop_counts = drop_counts.lock().unwrap();
    assert_eq!(check_count, drop_counts.len());

    for (index, count) in drop_counts.iter().cloned().enumerate() {
        assert_eq!(1, count, "unexpected drop count at index: {} (count: {})", index, count);
    }
}

#[test]
fn drain_filter_unconsumed() {
    let mut vec = vec![1, 2, 3, 4];
    let drain = vec.drain_filter(|&mut x| x % 2 != 0);
    drop(drain);
    assert_eq!(vec, [2, 4]);
}

#[test]
fn test_reserve_exact() {
    // This is all the same as test_reserve

    let mut v = Vec::new();
    assert_eq!(v.capacity(), 0);

    v.reserve_exact(2);
    assert!(v.capacity() >= 2);

    for i in 0..16 {
        v.push(i);
    }

    assert!(v.capacity() >= 16);
    v.reserve_exact(16);
    assert!(v.capacity() >= 32);

    v.push(16);

    v.reserve_exact(16);
    assert!(v.capacity() >= 33)
}

#[test]
#[cfg_attr(miri, ignore)] // Miri does not support signalling OOM
#[cfg_attr(target_os = "android", ignore)] // Android used in CI has a broken dlmalloc
fn test_try_reserve() {
    // These are the interesting cases:
    // * exactly isize::MAX should never trigger a CapacityOverflow (can be OOM)
    // * > isize::MAX should always fail
    //    * On 16/32-bit should CapacityOverflow
    //    * On 64-bit should OOM
    // * overflow may trigger when adding `len` to `cap` (in number of elements)
    // * overflow may trigger when multiplying `new_cap` by size_of::<T> (to get bytes)

    const MAX_CAP: usize = isize::MAX as usize;
    const MAX_USIZE: usize = usize::MAX;

    // On 16/32-bit, we check that allocations don't exceed isize::MAX,
    // on 64-bit, we assume the OS will give an OOM for such a ridiculous size.
    // Any platform that succeeds for these requests is technically broken with
    // ptr::offset because LLVM is the worst.
    let guards_against_isize = usize::BITS < 64;

    {
        // Note: basic stuff is checked by test_reserve
        let mut empty_bytes: Vec<u8> = Vec::new();

        // Check isize::MAX doesn't count as an overflow
        if let Err(CapacityOverflow) = empty_bytes.try_reserve(MAX_CAP) {
            panic!("isize::MAX shouldn't trigger an overflow!");
        }
        // Play it again, frank! (just to be sure)
        if let Err(CapacityOverflow) = empty_bytes.try_reserve(MAX_CAP) {
            panic!("isize::MAX shouldn't trigger an overflow!");
        }

        if guards_against_isize {
            // Check isize::MAX + 1 does count as overflow
            if let Err(CapacityOverflow) = empty_bytes.try_reserve(MAX_CAP + 1) {
            } else {
                panic!("isize::MAX + 1 should trigger an overflow!")
            }

            // Check usize::MAX does count as overflow
            if let Err(CapacityOverflow) = empty_bytes.try_reserve(MAX_USIZE) {
            } else {
                panic!("usize::MAX should trigger an overflow!")
            }
        } else {
            // Check isize::MAX + 1 is an OOM
            if let Err(AllocError { .. }) = empty_bytes.try_reserve(MAX_CAP + 1) {
            } else {
                panic!("isize::MAX + 1 should trigger an OOM!")
            }

            // Check usize::MAX is an OOM
            if let Err(AllocError { .. }) = empty_bytes.try_reserve(MAX_USIZE) {
            } else {
                panic!("usize::MAX should trigger an OOM!")
            }
        }
    }

    {
        // Same basic idea, but with non-zero len
        let mut ten_bytes: Vec<u8> = vec![1, 2, 3, 4, 5, 6, 7, 8, 9, 10];

        if let Err(CapacityOverflow) = ten_bytes.try_reserve(MAX_CAP - 10) {
            panic!("isize::MAX shouldn't trigger an overflow!");
        }
        if let Err(CapacityOverflow) = ten_bytes.try_reserve(MAX_CAP - 10) {
            panic!("isize::MAX shouldn't trigger an overflow!");
        }
        if guards_against_isize {
            if let Err(CapacityOverflow) = ten_bytes.try_reserve(MAX_CAP - 9) {
            } else {
                panic!("isize::MAX + 1 should trigger an overflow!");
            }
        } else {
            if let Err(AllocError { .. }) = ten_bytes.try_reserve(MAX_CAP - 9) {
            } else {
                panic!("isize::MAX + 1 should trigger an OOM!")
            }
        }
        // Should always overflow in the add-to-len
        if let Err(CapacityOverflow) = ten_bytes.try_reserve(MAX_USIZE) {
        } else {
            panic!("usize::MAX should trigger an overflow!")
        }
    }

    {
        // Same basic idea, but with interesting type size
        let mut ten_u32s: Vec<u32> = vec![1, 2, 3, 4, 5, 6, 7, 8, 9, 10];

        if let Err(CapacityOverflow) = ten_u32s.try_reserve(MAX_CAP / 4 - 10) {
            panic!("isize::MAX shouldn't trigger an overflow!");
        }
        if let Err(CapacityOverflow) = ten_u32s.try_reserve(MAX_CAP / 4 - 10) {
            panic!("isize::MAX shouldn't trigger an overflow!");
        }
        if guards_against_isize {
            if let Err(CapacityOverflow) = ten_u32s.try_reserve(MAX_CAP / 4 - 9) {
            } else {
                panic!("isize::MAX + 1 should trigger an overflow!");
            }
        } else {
            if let Err(AllocError { .. }) = ten_u32s.try_reserve(MAX_CAP / 4 - 9) {
            } else {
                panic!("isize::MAX + 1 should trigger an OOM!")
            }
        }
        // Should fail in the mul-by-size
        if let Err(CapacityOverflow) = ten_u32s.try_reserve(MAX_USIZE - 20) {
        } else {
            panic!("usize::MAX should trigger an overflow!");
        }
    }
}

#[test]
#[cfg_attr(miri, ignore)] // Miri does not support signalling OOM
#[cfg_attr(target_os = "android", ignore)] // Android used in CI has a broken dlmalloc
fn test_try_reserve_exact() {
    // This is exactly the same as test_try_reserve with the method changed.
    // See that test for comments.

    const MAX_CAP: usize = isize::MAX as usize;
    const MAX_USIZE: usize = usize::MAX;

    let guards_against_isize = size_of::<usize>() < 8;

    {
        let mut empty_bytes: Vec<u8> = Vec::new();

        if let Err(CapacityOverflow) = empty_bytes.try_reserve_exact(MAX_CAP) {
            panic!("isize::MAX shouldn't trigger an overflow!");
        }
        if let Err(CapacityOverflow) = empty_bytes.try_reserve_exact(MAX_CAP) {
            panic!("isize::MAX shouldn't trigger an overflow!");
        }

        if guards_against_isize {
            if let Err(CapacityOverflow) = empty_bytes.try_reserve_exact(MAX_CAP + 1) {
            } else {
                panic!("isize::MAX + 1 should trigger an overflow!")
            }

            if let Err(CapacityOverflow) = empty_bytes.try_reserve_exact(MAX_USIZE) {
            } else {
                panic!("usize::MAX should trigger an overflow!")
            }
        } else {
            if let Err(AllocError { .. }) = empty_bytes.try_reserve_exact(MAX_CAP + 1) {
            } else {
                panic!("isize::MAX + 1 should trigger an OOM!")
            }

            if let Err(AllocError { .. }) = empty_bytes.try_reserve_exact(MAX_USIZE) {
            } else {
                panic!("usize::MAX should trigger an OOM!")
            }
        }
    }

    {
        let mut ten_bytes: Vec<u8> = vec![1, 2, 3, 4, 5, 6, 7, 8, 9, 10];

        if let Err(CapacityOverflow) = ten_bytes.try_reserve_exact(MAX_CAP - 10) {
            panic!("isize::MAX shouldn't trigger an overflow!");
        }
        if let Err(CapacityOverflow) = ten_bytes.try_reserve_exact(MAX_CAP - 10) {
            panic!("isize::MAX shouldn't trigger an overflow!");
        }
        if guards_against_isize {
            if let Err(CapacityOverflow) = ten_bytes.try_reserve_exact(MAX_CAP - 9) {
            } else {
                panic!("isize::MAX + 1 should trigger an overflow!");
            }
        } else {
            if let Err(AllocError { .. }) = ten_bytes.try_reserve_exact(MAX_CAP - 9) {
            } else {
                panic!("isize::MAX + 1 should trigger an OOM!")
            }
        }
        if let Err(CapacityOverflow) = ten_bytes.try_reserve_exact(MAX_USIZE) {
        } else {
            panic!("usize::MAX should trigger an overflow!")
        }
    }

    {
        let mut ten_u32s: Vec<u32> = vec![1, 2, 3, 4, 5, 6, 7, 8, 9, 10];

        if let Err(CapacityOverflow) = ten_u32s.try_reserve_exact(MAX_CAP / 4 - 10) {
            panic!("isize::MAX shouldn't trigger an overflow!");
        }
        if let Err(CapacityOverflow) = ten_u32s.try_reserve_exact(MAX_CAP / 4 - 10) {
            panic!("isize::MAX shouldn't trigger an overflow!");
        }
        if guards_against_isize {
            if let Err(CapacityOverflow) = ten_u32s.try_reserve_exact(MAX_CAP / 4 - 9) {
            } else {
                panic!("isize::MAX + 1 should trigger an overflow!");
            }
        } else {
            if let Err(AllocError { .. }) = ten_u32s.try_reserve_exact(MAX_CAP / 4 - 9) {
            } else {
                panic!("isize::MAX + 1 should trigger an OOM!")
            }
        }
        if let Err(CapacityOverflow) = ten_u32s.try_reserve_exact(MAX_USIZE - 20) {
        } else {
            panic!("usize::MAX should trigger an overflow!")
        }
    }
}

#[test]
fn test_stable_pointers() {
    /// Pull an element from the iterator, then drop it.
    /// Useful to cover both the `next` and `drop` paths of an iterator.
    fn next_then_drop<I: Iterator>(mut i: I) {
        i.next().unwrap();
        drop(i);
    }

    // Test that, if we reserved enough space, adding and removing elements does not
    // invalidate references into the vector (such as `v0`).  This test also
    // runs in Miri, which would detect such problems.
    // Note that this test does *not* constitute a stable guarantee that all these functions do not
    // reallocate! Only what is explicitly documented at
    // <https://doc.rust-lang.org/nightly/std/vec/struct.Vec.html#guarantees> is stably guaranteed.
    let mut v = Vec::with_capacity(128);
    v.push(13);

    // Laundering the lifetime -- we take care that `v` does not reallocate, so that's okay.
    let v0 = &mut v[0];
    let v0 = unsafe { &mut *(v0 as *mut _) };
    // Now do a bunch of things and occasionally use `v0` again to assert it is still valid.

    // Pushing/inserting and popping/removing
    v.push(1);
    v.push(2);
    v.insert(1, 1);
    assert_eq!(*v0, 13);
    v.remove(1);
    v.pop().unwrap();
    assert_eq!(*v0, 13);
    v.push(1);
    v.swap_remove(1);
    assert_eq!(v.len(), 2);
    v.swap_remove(1); // swap_remove the last element
    assert_eq!(*v0, 13);

    // Appending
    v.append(&mut vec![27, 19]);
    assert_eq!(*v0, 13);

    // Extending
    v.extend_from_slice(&[1, 2]);
    v.extend(&[1, 2]); // `slice::Iter` (with `T: Copy`) specialization
    v.extend(vec![2, 3]); // `vec::IntoIter` specialization
    v.extend(std::iter::once(3)); // `TrustedLen` specialization
    v.extend(std::iter::empty::<i32>()); // `TrustedLen` specialization with empty iterator
    v.extend(std::iter::once(3).filter(|_| true)); // base case
    v.extend(std::iter::once(&3)); // `cloned` specialization
    assert_eq!(*v0, 13);

    // Truncation
    v.truncate(2);
    assert_eq!(*v0, 13);

    // Resizing
    v.resize_with(v.len() + 10, || 42);
    assert_eq!(*v0, 13);
    v.resize_with(2, || panic!());
    assert_eq!(*v0, 13);

    // No-op reservation
    v.reserve(32);
    v.reserve_exact(32);
    assert_eq!(*v0, 13);

    // Partial draining
    v.resize_with(10, || 42);
    next_then_drop(v.drain(5..));
    assert_eq!(*v0, 13);

    // Splicing
    v.resize_with(10, || 42);
    next_then_drop(v.splice(5.., vec![1, 2, 3, 4, 5])); // empty tail after range
    assert_eq!(*v0, 13);
    next_then_drop(v.splice(5..8, vec![1])); // replacement is smaller than original range
    assert_eq!(*v0, 13);
    next_then_drop(v.splice(5..6, vec![1; 10].into_iter().filter(|_| true))); // lower bound not exact
    assert_eq!(*v0, 13);

    // spare_capacity_mut
    v.spare_capacity_mut();
    assert_eq!(*v0, 13);

    // Smoke test that would fire even outside Miri if an actual relocation happened.
    *v0 -= 13;
    assert_eq!(v[0], 0);
}

// https://github.com/rust-lang/rust/pull/49496 introduced specialization based on:
//
// ```
// unsafe impl<T: ?Sized> IsZero for *mut T {
//     fn is_zero(&self) -> bool {
//         (*self).is_null()
//     }
// }
// ```
//
// … to call `RawVec::with_capacity_zeroed` for creating `Vec<*mut T>`,
// which is incorrect for fat pointers since `<*mut T>::is_null` only looks at the data component.
// That is, a fat pointer can be “null” without being made entirely of zero bits.
#[test]
fn vec_macro_repeating_null_raw_fat_pointer() {
    let raw_dyn = &mut (|| ()) as &mut dyn Fn() as *mut dyn Fn();
    let vtable = dbg!(ptr_metadata(raw_dyn));
    let null_raw_dyn = ptr_from_raw_parts(std::ptr::null_mut(), vtable);
    assert!(null_raw_dyn.is_null());

    let vec = vec![null_raw_dyn; 1];
    dbg!(ptr_metadata(vec[0]));
    assert!(vec[0] == null_raw_dyn);

    // Polyfill for https://github.com/rust-lang/rfcs/pull/2580

    fn ptr_metadata(ptr: *mut dyn Fn()) -> *mut () {
        unsafe { std::mem::transmute::<*mut dyn Fn(), DynRepr>(ptr).vtable }
    }

    fn ptr_from_raw_parts(data: *mut (), vtable: *mut ()) -> *mut dyn Fn() {
        unsafe { std::mem::transmute::<DynRepr, *mut dyn Fn()>(DynRepr { data, vtable }) }
    }

    #[repr(C)]
    struct DynRepr {
        data: *mut (),
        vtable: *mut (),
    }
}

// This test will likely fail if you change the capacities used in
// `RawVec::grow_amortized`.
#[test]
fn test_push_growth_strategy() {
    // If the element size is 1, we jump from 0 to 8, then double.
    {
        let mut v1: Vec<u8> = vec![];
        assert_eq!(v1.capacity(), 0);

        for _ in 0..8 {
            v1.push(0);
            assert_eq!(v1.capacity(), 8);
        }

        for _ in 8..16 {
            v1.push(0);
            assert_eq!(v1.capacity(), 16);
        }

        for _ in 16..32 {
            v1.push(0);
            assert_eq!(v1.capacity(), 32);
        }

        for _ in 32..64 {
            v1.push(0);
            assert_eq!(v1.capacity(), 64);
        }
    }

    // If the element size is 2..=1024, we jump from 0 to 4, then double.
    {
        let mut v2: Vec<u16> = vec![];
        let mut v1024: Vec<[u8; 1024]> = vec![];
        assert_eq!(v2.capacity(), 0);
        assert_eq!(v1024.capacity(), 0);

        for _ in 0..4 {
            v2.push(0);
            v1024.push([0; 1024]);
            assert_eq!(v2.capacity(), 4);
            assert_eq!(v1024.capacity(), 4);
        }

        for _ in 4..8 {
            v2.push(0);
            v1024.push([0; 1024]);
            assert_eq!(v2.capacity(), 8);
            assert_eq!(v1024.capacity(), 8);
        }

        for _ in 8..16 {
            v2.push(0);
            v1024.push([0; 1024]);
            assert_eq!(v2.capacity(), 16);
            assert_eq!(v1024.capacity(), 16);
        }

        for _ in 16..32 {
            v2.push(0);
            v1024.push([0; 1024]);
            assert_eq!(v2.capacity(), 32);
            assert_eq!(v1024.capacity(), 32);
        }

        for _ in 32..64 {
            v2.push(0);
            v1024.push([0; 1024]);
            assert_eq!(v2.capacity(), 64);
            assert_eq!(v1024.capacity(), 64);
        }
    }

    // If the element size is > 1024, we jump from 0 to 1, then double.
    {
        let mut v1025: Vec<[u8; 1025]> = vec![];
        assert_eq!(v1025.capacity(), 0);

        for _ in 0..1 {
            v1025.push([0; 1025]);
            assert_eq!(v1025.capacity(), 1);
        }

        for _ in 1..2 {
            v1025.push([0; 1025]);
            assert_eq!(v1025.capacity(), 2);
        }

        for _ in 2..4 {
            v1025.push([0; 1025]);
            assert_eq!(v1025.capacity(), 4);
        }

        for _ in 4..8 {
            v1025.push([0; 1025]);
            assert_eq!(v1025.capacity(), 8);
        }

        for _ in 8..16 {
            v1025.push([0; 1025]);
            assert_eq!(v1025.capacity(), 16);
        }

        for _ in 16..32 {
            v1025.push([0; 1025]);
            assert_eq!(v1025.capacity(), 32);
        }

        for _ in 32..64 {
            v1025.push([0; 1025]);
            assert_eq!(v1025.capacity(), 64);
        }
    }
}

macro_rules! generate_assert_eq_vec_and_prim {
    ($name:ident<$B:ident>($type:ty)) => {
        fn $name<A: PartialEq<$B> + Debug, $B: Debug>(a: Vec<A>, b: $type) {
            assert!(a == b);
            assert_eq!(a, b);
        }
    };
}

generate_assert_eq_vec_and_prim! { assert_eq_vec_and_slice  <B>(&[B])   }
generate_assert_eq_vec_and_prim! { assert_eq_vec_and_array_3<B>([B; 3]) }

#[test]
fn partialeq_vec_and_prim() {
    assert_eq_vec_and_slice(vec![1, 2, 3], &[1, 2, 3]);
    assert_eq_vec_and_array_3(vec![1, 2, 3], [1, 2, 3]);
}

macro_rules! assert_partial_eq_valid {
    ($a2:expr, $a3:expr; $b2:expr, $b3: expr) => {
        assert!($a2 == $b2);
        assert!($a2 != $b3);
        assert!($a3 != $b2);
        assert!($a3 == $b3);
        assert_eq!($a2, $b2);
        assert_ne!($a2, $b3);
        assert_ne!($a3, $b2);
        assert_eq!($a3, $b3);
    };
}

#[test]
fn partialeq_vec_full() {
    let vec2: Vec<_> = vec![1, 2];
    let vec3: Vec<_> = vec![1, 2, 3];
    let slice2: &[_] = &[1, 2];
    let slice3: &[_] = &[1, 2, 3];
    let slicemut2: &[_] = &mut [1, 2];
    let slicemut3: &[_] = &mut [1, 2, 3];
    let array2: [_; 2] = [1, 2];
    let array3: [_; 3] = [1, 2, 3];
    let arrayref2: &[_; 2] = &[1, 2];
    let arrayref3: &[_; 3] = &[1, 2, 3];

    assert_partial_eq_valid!(vec2,vec3; vec2,vec3);
    assert_partial_eq_valid!(vec2,vec3; slice2,slice3);
    assert_partial_eq_valid!(vec2,vec3; slicemut2,slicemut3);
    assert_partial_eq_valid!(slice2,slice3; vec2,vec3);
    assert_partial_eq_valid!(slicemut2,slicemut3; vec2,vec3);
    assert_partial_eq_valid!(vec2,vec3; array2,array3);
    assert_partial_eq_valid!(vec2,vec3; arrayref2,arrayref3);
    assert_partial_eq_valid!(vec2,vec3; arrayref2[..],arrayref3[..]);
}

#[test]
fn test_vec_cycle() {
    #[derive(Debug)]
    struct C<'a> {
        v: Vec<Cell<Option<&'a C<'a>>>>,
    }

    impl<'a> C<'a> {
        fn new() -> C<'a> {
            C { v: Vec::new() }
        }
    }

    let mut c1 = C::new();
    let mut c2 = C::new();
    let mut c3 = C::new();

    // Push
    c1.v.push(Cell::new(None));
    c1.v.push(Cell::new(None));

    c2.v.push(Cell::new(None));
    c2.v.push(Cell::new(None));

    c3.v.push(Cell::new(None));
    c3.v.push(Cell::new(None));

    // Set
    c1.v[0].set(Some(&c2));
    c1.v[1].set(Some(&c3));

    c2.v[0].set(Some(&c2));
    c2.v[1].set(Some(&c3));

    c3.v[0].set(Some(&c1));
    c3.v[1].set(Some(&c2));
}

#[test]
fn test_vec_cycle_wrapped() {
    struct Refs<'a> {
        v: Vec<Cell<Option<&'a C<'a>>>>,
    }

    struct C<'a> {
        refs: Refs<'a>,
    }

    impl<'a> Refs<'a> {
        fn new() -> Refs<'a> {
            Refs { v: Vec::new() }
        }
    }

    impl<'a> C<'a> {
        fn new() -> C<'a> {
            C { refs: Refs::new() }
        }
    }

    let mut c1 = C::new();
    let mut c2 = C::new();
    let mut c3 = C::new();

    c1.refs.v.push(Cell::new(None));
    c1.refs.v.push(Cell::new(None));
    c2.refs.v.push(Cell::new(None));
    c2.refs.v.push(Cell::new(None));
    c3.refs.v.push(Cell::new(None));
    c3.refs.v.push(Cell::new(None));

    c1.refs.v[0].set(Some(&c2));
    c1.refs.v[1].set(Some(&c3));
    c2.refs.v[0].set(Some(&c2));
    c2.refs.v[1].set(Some(&c3));
    c3.refs.v[0].set(Some(&c1));
    c3.refs.v[1].set(Some(&c2));
}

#[test]
fn test_zero_sized_vec_push() {
    const N: usize = 8;

    for len in 0..N {
        let mut tester = Vec::with_capacity(len);
        assert_eq!(tester.len(), 0);
        assert!(tester.capacity() >= len);
        for _ in 0..len {
            tester.push(());
        }
        assert_eq!(tester.len(), len);
        assert_eq!(tester.iter().count(), len);
        tester.clear();
    }
}

#[test]
fn test_vec_macro_repeat() {
    assert_eq!(vec![1; 3], vec![1, 1, 1]);
    assert_eq!(vec![1; 2], vec![1, 1]);
    assert_eq!(vec![1; 1], vec![1]);
    assert_eq!(vec![1; 0], vec![]);

    // from_elem syntax (see RFC 832)
    let el = Box::new(1);
    let n = 3;
    assert_eq!(vec![el; n], vec![Box::new(1), Box::new(1), Box::new(1)]);
}

#[test]
fn test_vec_swap() {
    let mut a: Vec<isize> = vec![0, 1, 2, 3, 4, 5, 6];
    a.swap(2, 4);
    assert_eq!(a[2], 4);
    assert_eq!(a[4], 2);
    let mut n = 42;
    swap(&mut n, &mut a[0]);
    assert_eq!(a[0], 42);
    assert_eq!(n, 0);
}

#[test]
fn test_extend_from_within_spec() {
    #[derive(Copy)]
    struct CopyOnly;

    impl Clone for CopyOnly {
        fn clone(&self) -> Self {
            panic!("extend_from_within must use specialization on copy");
        }
    }

    vec![CopyOnly, CopyOnly].extend_from_within(..);
}

#[test]
fn test_extend_from_within_clone() {
    let mut v = vec![String::from("sssss"), String::from("12334567890"), String::from("c")];
    v.extend_from_within(1..);

    assert_eq!(v, ["sssss", "12334567890", "c", "12334567890", "c"]);
}

#[test]
fn test_extend_from_within_complete_rande() {
    let mut v = vec![0, 1, 2, 3];
    v.extend_from_within(..);

    assert_eq!(v, [0, 1, 2, 3, 0, 1, 2, 3]);
}

#[test]
fn test_extend_from_within_empty_rande() {
    let mut v = vec![0, 1, 2, 3];
    v.extend_from_within(1..1);

    assert_eq!(v, [0, 1, 2, 3]);
}

#[test]
#[should_panic]
fn test_extend_from_within_out_of_rande() {
    let mut v = vec![0, 1];
    v.extend_from_within(..3);
}

#[test]
fn test_extend_from_within_zst() {
    let mut v = vec![(); 8];
    v.extend_from_within(3..7);

    assert_eq!(v, [(); 12]);
}

#[test]
fn test_extend_from_within_empty_vec() {
    let mut v = Vec::<i32>::new();
    v.extend_from_within(..);

    assert_eq!(v, []);
}

#[test]
fn test_extend_from_within() {
    let mut v = vec![String::from("a"), String::from("b"), String::from("c")];
    v.extend_from_within(1..=2);
    v.extend_from_within(..=1);

    assert_eq!(v, ["a", "b", "c", "b", "c", "a", "b"]);
}

<<<<<<< HEAD
#[test]
fn test_vec_dedup_by() {
    let mut vec: Vec<i32> = vec![1, -1, 2, 3, 1, -5, 5, -2, 2];

    vec.dedup_by(|a, b| a.abs() == b.abs());

    assert_eq!(vec, [1, 2, 3, 1, -5, -2]);
}

#[test]
fn test_vec_dedup_empty() {
    let mut vec: Vec<i32> = Vec::new();

    vec.dedup();

    assert_eq!(vec, []);
}

#[test]
fn test_vec_dedup_one() {
    let mut vec = vec![12i32];

    vec.dedup();

    assert_eq!(vec, [12]);
}

#[test]
fn test_vec_dedup_multiple_ident() {
    let mut vec = vec![12, 12, 12, 12, 12, 11, 11, 11, 11, 11, 11];

    vec.dedup();

    assert_eq!(vec, [12, 11]);
}

#[test]
fn test_vec_dedup_partialeq() {
    #[derive(Debug)]
    struct Foo(i32, i32);

    impl PartialEq for Foo {
        fn eq(&self, other: &Foo) -> bool {
            self.0 == other.0
        }
    }

    let mut vec = vec![Foo(0, 1), Foo(0, 5), Foo(1, 7), Foo(1, 9)];

    vec.dedup();
    assert_eq!(vec, [Foo(0, 1), Foo(1, 7)]);
}

#[test]
fn test_vec_dedup() {
    let mut vec: Vec<bool> = Vec::with_capacity(8);
    let mut template = vec.clone();

    for x in 0u8..255u8 {
        vec.clear();
        template.clear();

        let iter = (0..8).map(move |bit| (x >> bit) & 1 == 1);
        vec.extend(iter);
        template.extend_from_slice(&vec);

        let (dedup, _) = template.partition_dedup();
        vec.dedup();

        assert_eq!(vec, dedup);
    }
}

#[test]
fn test_vec_dedup_panicking() {
    #[derive(Debug)]
    struct Panic {
        drop_counter: &'static AtomicU32,
        value: bool,
        index: usize,
    }

    impl PartialEq for Panic {
        fn eq(&self, other: &Self) -> bool {
            self.value == other.value
        }
    }

    impl Drop for Panic {
        fn drop(&mut self) {
            let x = self.drop_counter.fetch_add(1, Ordering::SeqCst);
            assert!(x != 4);
        }
    }

    static DROP_COUNTER: AtomicU32 = AtomicU32::new(0);
    let expected = [
        Panic { drop_counter: &DROP_COUNTER, value: false, index: 0 },
        Panic { drop_counter: &DROP_COUNTER, value: false, index: 5 },
        Panic { drop_counter: &DROP_COUNTER, value: true, index: 6 },
        Panic { drop_counter: &DROP_COUNTER, value: true, index: 7 },
    ];
    let mut vec = vec![
        Panic { drop_counter: &DROP_COUNTER, value: false, index: 0 },
        // these elements get deduplicated
        Panic { drop_counter: &DROP_COUNTER, value: false, index: 1 },
        Panic { drop_counter: &DROP_COUNTER, value: false, index: 2 },
        Panic { drop_counter: &DROP_COUNTER, value: false, index: 3 },
        Panic { drop_counter: &DROP_COUNTER, value: false, index: 4 },
        // here it panics
        Panic { drop_counter: &DROP_COUNTER, value: false, index: 5 },
        Panic { drop_counter: &DROP_COUNTER, value: true, index: 6 },
        Panic { drop_counter: &DROP_COUNTER, value: true, index: 7 },
    ];

    let _ = std::panic::catch_unwind(std::panic::AssertUnwindSafe(|| {
        vec.dedup();
    }));

    let ok = vec.iter().zip(expected.iter()).all(|(x, y)| x.index == y.index);

    if !ok {
        panic!("expected: {:?}\ngot: {:?}\n", expected, vec);
    }
=======
// Regression test for issue #82533
#[test]
fn test_extend_from_within_panicing_clone() {
    struct Panic<'dc> {
        drop_count: &'dc AtomicU32,
        aaaaa: bool,
    }

    impl Clone for Panic<'_> {
        fn clone(&self) -> Self {
            if self.aaaaa {
                panic!("panic! at the clone");
            }

            Self { ..*self }
        }
    }

    impl Drop for Panic<'_> {
        fn drop(&mut self) {
            self.drop_count.fetch_add(1, Ordering::SeqCst);
        }
    }

    let count = core::sync::atomic::AtomicU32::new(0);
    let mut vec = vec![
        Panic { drop_count: &count, aaaaa: false },
        Panic { drop_count: &count, aaaaa: true },
        Panic { drop_count: &count, aaaaa: false },
    ];

    // This should clone&append one Panic{..} at the end, and then panic while
    // cloning second Panic{..}. This means that `Panic::drop` should be called
    // 4 times (3 for items already in vector, 1 for just appended).
    //
    // Previously just appended item was leaked, making drop_count = 3, instead of 4.
    std::panic::catch_unwind(move || vec.extend_from_within(..)).unwrap_err();

    assert_eq!(count.load(Ordering::SeqCst), 4);
>>>>>>> 2ccf0630
}<|MERGE_RESOLUTION|>--- conflicted
+++ resolved
@@ -2102,7 +2102,6 @@
     assert_eq!(v, ["a", "b", "c", "b", "c", "a", "b"]);
 }
 
-<<<<<<< HEAD
 #[test]
 fn test_vec_dedup_by() {
     let mut vec: Vec<i32> = vec![1, -1, 2, 3, 1, -5, 5, -2, 2];
@@ -2227,7 +2226,8 @@
     if !ok {
         panic!("expected: {:?}\ngot: {:?}\n", expected, vec);
     }
-=======
+}
+
 // Regression test for issue #82533
 #[test]
 fn test_extend_from_within_panicing_clone() {
@@ -2267,5 +2267,4 @@
     std::panic::catch_unwind(move || vec.extend_from_within(..)).unwrap_err();
 
     assert_eq!(count.load(Ordering::SeqCst), 4);
->>>>>>> 2ccf0630
 }