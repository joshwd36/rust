// Copyright 2012-2014 The Rust Project Developers. See the COPYRIGHT
// file at the top-level directory of this distribution and at
// http://rust-lang.org/COPYRIGHT.
//
// Licensed under the Apache License, Version 2.0 <LICENSE-APACHE or
// http://www.apache.org/licenses/LICENSE-2.0> or the MIT license
// <LICENSE-MIT or http://opensource.org/licenses/MIT>, at your
// option. This file may not be copied, modified, or distributed
// except according to those terms.

// Code that generates a test runner to run all the tests in a crate

#![allow(dead_code)]
#![allow(unused_imports)]
use self::HasTestSignature::*;

use std::slice;
use std::mem;
use std::vec;
use ast_util::*;
use attr::AttrMetaMethods;
use attr;
use codemap::{DUMMY_SP, Span, ExpnInfo, NameAndSpan, MacroAttribute};
use codemap;
use diagnostic;
use config;
use ext::base::ExtCtxt;
use ext::build::AstBuilder;
use ext::expand::ExpansionConfig;
use fold::{Folder, MoveMap};
use fold;
use owned_slice::OwnedSlice;
use parse::token::InternedString;
use parse::{token, ParseSess};
use print::pprust;
use {ast, ast_util};
use ptr::P;
use util::small_vector::SmallVector;

enum ShouldFail {
    No,
    Yes(Option<InternedString>),
}

struct Test {
    span: Span,
    path: Vec<ast::Ident> ,
    bench: bool,
    ignore: bool,
    should_fail: ShouldFail
}

struct TestCtxt<'a> {
    sess: &'a ParseSess,
    span_diagnostic: &'a diagnostic::SpanHandler,
    path: Vec<ast::Ident>,
    ext_cx: ExtCtxt<'a>,
    testfns: Vec<Test>,
    reexport_test_harness_main: Option<InternedString>,
    is_test_crate: bool,
    config: ast::CrateConfig,

    // top-level re-export submodule, filled out after folding is finished
    toplevel_reexport: Option<ast::Ident>,
}

// Traverse the crate, collecting all the test functions, eliding any
// existing main functions, and synthesizing a main test harness
pub fn modify_for_testing(sess: &ParseSess,
                          cfg: &ast::CrateConfig,
                          krate: ast::Crate,
                          span_diagnostic: &diagnostic::SpanHandler) -> ast::Crate {
    // We generate the test harness when building in the 'test'
    // configuration, either with the '--test' or '--cfg test'
    // command line options.
    let should_test = attr::contains_name(&krate.config[], "test");

    // Check for #[reexport_test_harness_main = "some_name"] which
    // creates a `use some_name = __test::main;`. This needs to be
    // unconditional, so that the attribute is still marked as used in
    // non-test builds.
    let reexport_test_harness_main =
        attr::first_attr_value_str_by_name(&krate.attrs[],
                                           "reexport_test_harness_main");

    if should_test {
        generate_test_harness(sess, reexport_test_harness_main, krate, cfg, span_diagnostic)
    } else {
        strip_test_functions(krate)
    }
}

struct TestHarnessGenerator<'a> {
    cx: TestCtxt<'a>,
    tests: Vec<ast::Ident>,

    // submodule name, gensym'd identifier for re-exports
    tested_submods: Vec<(ast::Ident, ast::Ident)>,
}

impl<'a> fold::Folder for TestHarnessGenerator<'a> {
    fn fold_crate(&mut self, c: ast::Crate) -> ast::Crate {
        let mut folded = fold::noop_fold_crate(c, self);

        // Add a special __test module to the crate that will contain code
        // generated for the test harness
        let (mod_, reexport) = mk_test_module(&mut self.cx);
        match reexport {
            Some(re) => folded.module.items.push(re),
            None => {}
        }
        folded.module.items.push(mod_);
        folded
    }

    fn fold_item(&mut self, i: P<ast::Item>) -> SmallVector<P<ast::Item>> {
        let ident = i.ident;
        if ident.name != token::special_idents::invalid.name {
            self.cx.path.push(ident);
        }
        debug!("current path: {}",
               ast_util::path_name_i(&self.cx.path[]));

        if is_test_fn(&self.cx, &*i) || is_bench_fn(&self.cx, &*i) {
            match i.node {
                ast::ItemFn(_, ast::Unsafety::Unsafe, _, _, _) => {
                    let diag = self.cx.span_diagnostic;
                    diag.span_fatal(i.span,
                                    "unsafe functions cannot be used for \
                                     tests");
                }
                _ => {
                    debug!("this is a test function");
                    let test = Test {
                        span: i.span,
                        path: self.cx.path.clone(),
                        bench: is_bench_fn(&self.cx, &*i),
                        ignore: is_ignored(&*i),
                        should_fail: should_fail(&*i)
                    };
                    self.cx.testfns.push(test);
                    self.tests.push(i.ident);
                    // debug!("have {} test/bench functions",
                    //        cx.testfns.len());
                }
            }
        }

        // We don't want to recurse into anything other than mods, since
        // mods or tests inside of functions will break things
        let res = match i.node {
            ast::ItemMod(..) => fold::noop_fold_item(i, self),
            _ => SmallVector::one(i),
        };
        if ident.name != token::special_idents::invalid.name {
            self.cx.path.pop();
        }
        res
    }

    fn fold_mod(&mut self, m: ast::Mod) -> ast::Mod {
        let tests = mem::replace(&mut self.tests, Vec::new());
        let tested_submods = mem::replace(&mut self.tested_submods, Vec::new());
        let mut mod_folded = fold::noop_fold_mod(m, self);
        let tests = mem::replace(&mut self.tests, tests);
        let tested_submods = mem::replace(&mut self.tested_submods, tested_submods);

        // Remove any #[main] from the AST so it doesn't clash with
        // the one we're going to add. Only if compiling an executable.

        mod_folded.items = mem::replace(&mut mod_folded.items, vec![]).move_map(|item| {
            item.map(|ast::Item {id, ident, attrs, node, vis, span}| {
                ast::Item {
                    id: id,
                    ident: ident,
                    attrs: attrs.into_iter().filter_map(|attr| {
                        if !attr.check_name("main") {
                            Some(attr)
                        } else {
                            None
                        }
                    }).collect(),
                    node: node,
                    vis: vis,
                    span: span
                }
            })
        });

        if !tests.is_empty() || !tested_submods.is_empty() {
            let (it, sym) = mk_reexport_mod(&mut self.cx, tests, tested_submods);
            mod_folded.items.push(it);

            if !self.cx.path.is_empty() {
                self.tested_submods.push((self.cx.path[self.cx.path.len()-1], sym));
            } else {
                debug!("pushing nothing, sym: {:?}", sym);
                self.cx.toplevel_reexport = Some(sym);
            }
        }

        mod_folded
    }
}

fn mk_reexport_mod(cx: &mut TestCtxt, tests: Vec<ast::Ident>,
                   tested_submods: Vec<(ast::Ident, ast::Ident)>) -> (P<ast::Item>, ast::Ident) {
    let super_ = token::str_to_ident("super");

    let items = tests.into_iter().map(|r| {
        cx.ext_cx.item_use_simple(DUMMY_SP, ast::Public,
                                  cx.ext_cx.path(DUMMY_SP, vec![super_, r]))
    }).chain(tested_submods.into_iter().map(|(r, sym)| {
        let path = cx.ext_cx.path(DUMMY_SP, vec![super_, r, sym]);
        cx.ext_cx.item_use_simple_(DUMMY_SP, ast::Public, r, path)
    }));

    let reexport_mod = ast::Mod {
        inner: DUMMY_SP,
        items: items.collect(),
    };

    let sym = token::gensym_ident("__test_reexports");
    let it = P(ast::Item {
        ident: sym.clone(),
        attrs: Vec::new(),
        id: ast::DUMMY_NODE_ID,
        node: ast::ItemMod(reexport_mod),
        vis: ast::Public,
        span: DUMMY_SP,
    });

    (it, sym)
}

fn generate_test_harness(sess: &ParseSess,
                         reexport_test_harness_main: Option<InternedString>,
                         krate: ast::Crate,
                         cfg: &ast::CrateConfig,
                         sd: &diagnostic::SpanHandler) -> ast::Crate {
    let mut cx: TestCtxt = TestCtxt {
        sess: sess,
        span_diagnostic: sd,
        ext_cx: ExtCtxt::new(sess, cfg.clone(),
                             ExpansionConfig::default("test".to_string())),
        path: Vec::new(),
        testfns: Vec::new(),
        reexport_test_harness_main: reexport_test_harness_main,
        is_test_crate: is_test_crate(&krate),
        config: krate.config.clone(),
        toplevel_reexport: None,
    };

    cx.ext_cx.bt_push(ExpnInfo {
        call_site: DUMMY_SP,
        callee: NameAndSpan {
            name: "test".to_string(),
            format: MacroAttribute,
            span: None
        }
    });

    let mut fold = TestHarnessGenerator {
        cx: cx,
        tests: Vec::new(),
        tested_submods: Vec::new(),
    };
    let res = fold.fold_crate(krate);
    fold.cx.ext_cx.bt_pop();
    return res;
}

fn strip_test_functions(krate: ast::Crate) -> ast::Crate {
    // When not compiling with --test we should not compile the
    // #[test] functions
    config::strip_items(krate, |attrs| {
        !attr::contains_name(&attrs[], "test") &&
        !attr::contains_name(&attrs[], "bench")
    })
}

/// Craft a span that will be ignored by the stability lint's
/// call to codemap's is_internal check.
/// The expanded code calls some unstable functions in the test crate.
fn ignored_span(cx: &TestCtxt, sp: Span) -> Span {
    let info = ExpnInfo {
        call_site: DUMMY_SP,
        callee: NameAndSpan {
            name: "test".to_string(),
            format: MacroAttribute,
            span: None
        }
    };
    let expn_id = cx.sess.span_diagnostic.cm.record_expansion(info);
    let mut sp = sp;
    sp.expn_id = expn_id;
    return sp;
}

#[derive(PartialEq)]
enum HasTestSignature {
    Yes,
    No,
    NotEvenAFunction,
}


fn is_test_fn(cx: &TestCtxt, i: &ast::Item) -> bool {
    let has_test_attr = attr::contains_name(&i.attrs[], "test");

    fn has_test_signature(i: &ast::Item) -> HasTestSignature {
        match &i.node {
          &ast::ItemFn(ref decl, _, _, ref generics, _) => {
            let no_output = match decl.output {
                ast::DefaultReturn(..) => true,
                _ => false
            };
            if decl.inputs.is_empty()
                   && no_output
                   && !generics.is_parameterized() {
                Yes
            } else {
                No
            }
          }
          _ => NotEvenAFunction,
        }
    }

    if has_test_attr {
        let diag = cx.span_diagnostic;
        match has_test_signature(i) {
            Yes => {},
            No => diag.span_err(i.span, "functions used as tests must have signature fn() -> ()"),
            NotEvenAFunction => diag.span_err(i.span,
                                              "only functions may be used as tests"),
        }
    }

    return has_test_attr && has_test_signature(i) == Yes;
}

fn is_bench_fn(cx: &TestCtxt, i: &ast::Item) -> bool {
    let has_bench_attr = attr::contains_name(&i.attrs[], "bench");

    fn has_test_signature(i: &ast::Item) -> bool {
        match i.node {
            ast::ItemFn(ref decl, _, _, ref generics, _) => {
                let input_cnt = decl.inputs.len();
                let no_output = match decl.output {
                    ast::DefaultReturn(..) => true,
                    _ => false
                };
                let tparm_cnt = generics.ty_params.len();
                // NB: inadequate check, but we're running
                // well before resolve, can't get too deep.
                input_cnt == 1us
                    && no_output && tparm_cnt == 0us
            }
          _ => false
        }
    }

    if has_bench_attr && !has_test_signature(i) {
        let diag = cx.span_diagnostic;
        diag.span_err(i.span, "functions used as benches must have signature \
                      `fn(&mut Bencher) -> ()`");
    }

    return has_bench_attr && has_test_signature(i);
}

fn is_ignored(i: &ast::Item) -> bool {
    i.attrs.iter().any(|attr| attr.check_name("ignore"))
}

fn should_fail(i: &ast::Item) -> ShouldFail {
    match i.attrs.iter().find(|attr| attr.check_name("should_fail")) {
        Some(attr) => {
            let msg = attr.meta_item_list()
                .and_then(|list| list.iter().find(|mi| mi.check_name("expected")))
                .and_then(|mi| mi.value_str());
            ShouldFail::Yes(msg)
        }
        None => ShouldFail::No,
    }
}

/*

We're going to be building a module that looks more or less like:

mod __test {
  extern crate test (name = "test", vers = "...");
  fn main() {
    test::test_main_static(&::os::args()[], tests)
  }

  static tests : &'static [test::TestDescAndFn] = &[
    ... the list of tests in the crate ...
  ];
}

*/

fn mk_std(cx: &TestCtxt) -> P<ast::Item> {
    let id_test = token::str_to_ident("test");
    let (vi, vis, ident) = if cx.is_test_crate {
        (ast::ItemUse(
            P(nospan(ast::ViewPathSimple(id_test,
                                         path_node(vec!(id_test)))))),
         ast::Public, token::special_idents::invalid)
    } else {
        (ast::ItemExternCrate(None), ast::Inherited, id_test)
    };
    P(ast::Item {
        id: ast::DUMMY_NODE_ID,
        ident: ident,
        node: vi,
        attrs: vec![],
        vis: vis,
        span: DUMMY_SP
    })
}

<<<<<<< HEAD
fn mk_main(cx: &mut TestCtxt) -> P<ast::Item> {
    // Writing this out by hand with 'ignored_span':
    //        pub fn main() {
    //            #![main]
    //            use std::slice::AsSlice;
    //            test::test_main_static(::std::os::args().as_slice(), TESTS);
    //        }

    let sp = ignored_span(cx, DUMMY_SP);
    let ecx = &cx.ext_cx;

    // std::slice::AsSlice
    let as_slice_path = ecx.path(sp, vec![token::str_to_ident("std"),
                                          token::str_to_ident("slice"),
                                          token::str_to_ident("AsSlice")]);
    // test::test_main_static
    let test_main_path = ecx.path(sp, vec![token::str_to_ident("test"),
                                           token::str_to_ident("test_main_static")]);
    // ::std::os::args
    let os_args_path = ecx.path_global(sp, vec![token::str_to_ident("std"),
                                                token::str_to_ident("os"),
                                                token::str_to_ident("args")]);
    // use std::slice::AsSlice
    let as_slice_path = P(nospan(ast::ViewPathSimple(token::str_to_ident("AsSlice"),
                                                     as_slice_path, ast::DUMMY_NODE_ID)));
    let use_as_slice = ecx.view_use(sp, ast::Inherited, as_slice_path);
    // ::std::os::args()
    let os_args_path_expr = ecx.expr_path(os_args_path);
    let call_os_args = ecx.expr_call(sp, os_args_path_expr, vec![]);
    // ::std::os::args().as_slice()
    let call_as_slice = ecx.expr_method_call(sp, call_os_args,
                                             token::str_to_ident("as_slice"), vec![]);
    // test::test_main_static(...)
    let test_main_path_expr = ecx.expr_path(test_main_path);
    let tests_ident_expr = ecx.expr_ident(sp, token::str_to_ident("TESTS"));
    let call_test_main = ecx.expr_call(sp, test_main_path_expr,
                                       vec![call_as_slice, tests_ident_expr]);
    let call_test_main = ecx.stmt_expr(call_test_main);
    // #![main]
    let main_meta = ecx.meta_word(sp, token::intern_and_get_ident("main"));
    let main_attr = ecx.attribute(sp, main_meta);
    // pub fn main() { ... }
    let main_ret_ty = ecx.ty(sp, ast::TyTup(vec![]));
    let main_body = ecx.block_all(sp, vec![use_as_slice], vec![call_test_main], None);
    let main = ast::ItemFn(ecx.fn_decl(vec![], main_ret_ty),
                           ast::Unsafety::Normal, ::abi::Rust, empty_generics(), main_body);
    let main = P(ast::Item {
        ident: token::str_to_ident("main"),
        attrs: vec![main_attr],
        id: ast::DUMMY_NODE_ID,
        node: main,
        vis: ast::Public,
        span: sp
    });

    return main;
}

fn mk_test_module(cx: &mut TestCtxt) -> (P<ast::Item>, Option<ast::ViewItem>) {
=======
fn mk_test_module(cx: &mut TestCtxt) -> (P<ast::Item>, Option<P<ast::Item>>) {
>>>>>>> 0430a43d
    // Link to test crate
    let import = mk_std(cx);

    // A constant vector of test descriptors.
    let tests = mk_tests(cx);

    // The synthesized main function which will call the console test runner
    // with our list of tests
    let mainfn = mk_main(cx);

    let testmod = ast::Mod {
        inner: DUMMY_SP,
        items: vec![import, mainfn, tests],
    };
    let item_ = ast::ItemMod(testmod);

    let mod_ident = token::gensym_ident("__test");
<<<<<<< HEAD
    let item = ast::Item {
        ident: mod_ident,
=======
    let allow_unstable = {
        let unstable = P(nospan(ast::MetaWord(InternedString::new("unstable"))));
        let allow = P(nospan(ast::MetaList(InternedString::new("allow"),
                                           vec![unstable])));
        attr::mk_attr_inner(attr::mk_attr_id(), allow)
    };
    let item = P(ast::Item {
>>>>>>> 0430a43d
        id: ast::DUMMY_NODE_ID,
        ident: mod_ident,
        attrs: vec![allow_unstable],
        node: item_,
        vis: ast::Public,
        span: DUMMY_SP,
<<<<<<< HEAD
        attrs: vec![],
    };
=======
    });
>>>>>>> 0430a43d
    let reexport = cx.reexport_test_harness_main.as_ref().map(|s| {
        // building `use <ident> = __test::main`
        let reexport_ident = token::str_to_ident(s.get());

        let use_path =
            nospan(ast::ViewPathSimple(reexport_ident,
                                       path_node(vec![mod_ident, token::str_to_ident("main")])));

        P(ast::Item {
            id: ast::DUMMY_NODE_ID,
            ident: token::special_idents::invalid,
            attrs: vec![],
            node: ast::ItemUse(P(use_path)),
            vis: ast::Inherited,
            span: DUMMY_SP
        })
    });

    debug!("Synthetic test module:\n{}\n", pprust::item_to_string(&*item));

    (item, reexport)
}

fn nospan<T>(t: T) -> codemap::Spanned<T> {
    codemap::Spanned { node: t, span: DUMMY_SP }
}

fn path_node(ids: Vec<ast::Ident> ) -> ast::Path {
    ast::Path {
        span: DUMMY_SP,
        global: false,
        segments: ids.into_iter().map(|identifier| ast::PathSegment {
            identifier: identifier,
            parameters: ast::PathParameters::none(),
        }).collect()
    }
}

fn mk_tests(cx: &TestCtxt) -> P<ast::Item> {
    // The vector of test_descs for this crate
    let test_descs = mk_test_descs(cx);

    // FIXME #15962: should be using quote_item, but that stringifies
    // __test_reexports, causing it to be reinterned, losing the
    // gensym information.
    let sp = DUMMY_SP;
    let ecx = &cx.ext_cx;
    let struct_type = ecx.ty_path(ecx.path(sp, vec![ecx.ident_of("self"),
                                                    ecx.ident_of("test"),
                                                    ecx.ident_of("TestDescAndFn")]));
    let static_lt = ecx.lifetime(sp, token::special_idents::static_lifetime.name);
    // &'static [self::test::TestDescAndFn]
    let static_type = ecx.ty_rptr(sp,
                                  ecx.ty(sp, ast::TyVec(struct_type)),
                                  Some(static_lt),
                                  ast::MutImmutable);
    // static TESTS: $static_type = &[...];
    ecx.item_const(sp,
                   ecx.ident_of("TESTS"),
                   static_type,
                   test_descs)
}

fn is_test_crate(krate: &ast::Crate) -> bool {
    match attr::find_crate_name(&krate.attrs[]) {
        Some(ref s) if "test" == &s.get()[] => true,
        _ => false
    }
}

fn mk_test_descs(cx: &TestCtxt) -> P<ast::Expr> {
    debug!("building test vector from {} tests", cx.testfns.len());

    P(ast::Expr {
        id: ast::DUMMY_NODE_ID,
        node: ast::ExprAddrOf(ast::MutImmutable,
            P(ast::Expr {
                id: ast::DUMMY_NODE_ID,
                node: ast::ExprVec(cx.testfns.iter().map(|test| {
                    mk_test_desc_and_fn_rec(cx, test)
                }).collect()),
                span: DUMMY_SP,
            })),
        span: DUMMY_SP,
    })
}

fn mk_test_desc_and_fn_rec(cx: &TestCtxt, test: &Test) -> P<ast::Expr> {
    // FIXME #15962: should be using quote_expr, but that stringifies
    // __test_reexports, causing it to be reinterned, losing the
    // gensym information.

    let span = ignored_span(cx, test.span);
    let path = test.path.clone();
    let ecx = &cx.ext_cx;
    let self_id = ecx.ident_of("self");
    let test_id = ecx.ident_of("test");

    // creates self::test::$name
    let test_path = |&: name| {
        ecx.path(span, vec![self_id, test_id, ecx.ident_of(name)])
    };
    // creates $name: $expr
    let field = |&: name, expr| ecx.field_imm(span, ecx.ident_of(name), expr);

    debug!("encoding {}", ast_util::path_name_i(&path[]));

    // path to the #[test] function: "foo::bar::baz"
    let path_string = ast_util::path_name_i(&path[]);
    let name_expr = ecx.expr_str(span, token::intern_and_get_ident(&path_string[]));

    // self::test::StaticTestName($name_expr)
    let name_expr = ecx.expr_call(span,
                                  ecx.expr_path(test_path("StaticTestName")),
                                  vec![name_expr]);

    let ignore_expr = ecx.expr_bool(span, test.ignore);
    let should_fail_path = |&: name| {
        ecx.path(span, vec![self_id, test_id, ecx.ident_of("ShouldFail"), ecx.ident_of(name)])
    };
    let fail_expr = match test.should_fail {
        ShouldFail::No => ecx.expr_path(should_fail_path("No")),
        ShouldFail::Yes(ref msg) => {
            let path = should_fail_path("Yes");
            let arg = match *msg {
                Some(ref msg) => ecx.expr_some(span, ecx.expr_str(span, msg.clone())),
                None => ecx.expr_none(span),
            };
            ecx.expr_call(span, ecx.expr_path(path), vec![arg])
        }
    };

    // self::test::TestDesc { ... }
    let desc_expr = ecx.expr_struct(
        span,
        test_path("TestDesc"),
        vec![field("name", name_expr),
             field("ignore", ignore_expr),
             field("should_fail", fail_expr)]);


    let mut visible_path = match cx.toplevel_reexport {
        Some(id) => vec![id],
        None => {
            let diag = cx.span_diagnostic;
            diag.handler.bug("expected to find top-level re-export name, but found None");
        }
    };
    visible_path.extend(path.into_iter());

    let fn_expr = ecx.expr_path(ecx.path_global(span, visible_path));

    let variant_name = if test.bench { "StaticBenchFn" } else { "StaticTestFn" };
    // self::test::$variant_name($fn_expr)
    let testfn_expr = ecx.expr_call(span, ecx.expr_path(test_path(variant_name)), vec![fn_expr]);

    // self::test::TestDescAndFn { ... }
    ecx.expr_struct(span,
                    test_path("TestDescAndFn"),
                    vec![field("desc", desc_expr),
                         field("testfn", testfn_expr)])
}<|MERGE_RESOLUTION|>--- conflicted
+++ resolved
@@ -423,7 +423,6 @@
     })
 }
 
-<<<<<<< HEAD
 fn mk_main(cx: &mut TestCtxt) -> P<ast::Item> {
     // Writing this out by hand with 'ignored_span':
     //        pub fn main() {
@@ -448,8 +447,9 @@
                                                 token::str_to_ident("args")]);
     // use std::slice::AsSlice
     let as_slice_path = P(nospan(ast::ViewPathSimple(token::str_to_ident("AsSlice"),
-                                                     as_slice_path, ast::DUMMY_NODE_ID)));
-    let use_as_slice = ecx.view_use(sp, ast::Inherited, as_slice_path);
+                                                     as_slice_path)));
+    let use_as_slice = ecx.item_use(sp, ast::Inherited, as_slice_path);
+    let use_as_slice = ecx.stmt_item(sp, use_as_slice);
     // ::std::os::args()
     let os_args_path_expr = ecx.expr_path(os_args_path);
     let call_os_args = ecx.expr_call(sp, os_args_path_expr, vec![]);
@@ -467,7 +467,7 @@
     let main_attr = ecx.attribute(sp, main_meta);
     // pub fn main() { ... }
     let main_ret_ty = ecx.ty(sp, ast::TyTup(vec![]));
-    let main_body = ecx.block_all(sp, vec![use_as_slice], vec![call_test_main], None);
+    let main_body = ecx.block_all(sp, vec![use_as_slice, call_test_main], None);
     let main = ast::ItemFn(ecx.fn_decl(vec![], main_ret_ty),
                            ast::Unsafety::Normal, ::abi::Rust, empty_generics(), main_body);
     let main = P(ast::Item {
@@ -482,10 +482,7 @@
     return main;
 }
 
-fn mk_test_module(cx: &mut TestCtxt) -> (P<ast::Item>, Option<ast::ViewItem>) {
-=======
 fn mk_test_module(cx: &mut TestCtxt) -> (P<ast::Item>, Option<P<ast::Item>>) {
->>>>>>> 0430a43d
     // Link to test crate
     let import = mk_std(cx);
 
@@ -503,30 +500,14 @@
     let item_ = ast::ItemMod(testmod);
 
     let mod_ident = token::gensym_ident("__test");
-<<<<<<< HEAD
-    let item = ast::Item {
-        ident: mod_ident,
-=======
-    let allow_unstable = {
-        let unstable = P(nospan(ast::MetaWord(InternedString::new("unstable"))));
-        let allow = P(nospan(ast::MetaList(InternedString::new("allow"),
-                                           vec![unstable])));
-        attr::mk_attr_inner(attr::mk_attr_id(), allow)
-    };
     let item = P(ast::Item {
->>>>>>> 0430a43d
         id: ast::DUMMY_NODE_ID,
         ident: mod_ident,
-        attrs: vec![allow_unstable],
+        attrs: vec![],
         node: item_,
         vis: ast::Public,
         span: DUMMY_SP,
-<<<<<<< HEAD
-        attrs: vec![],
-    };
-=======
     });
->>>>>>> 0430a43d
     let reexport = cx.reexport_test_harness_main.as_ref().map(|s| {
         // building `use <ident> = __test::main`
         let reexport_ident = token::str_to_ident(s.get());
